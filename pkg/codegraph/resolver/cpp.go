--- conflicted
+++ resolved
@@ -5,6 +5,8 @@
 	"context"
 	"fmt"
 	"strings"
+
+	sitter "github.com/tree-sitter/go-tree-sitter"
 )
 
 type CppResolver struct {
@@ -62,11 +64,7 @@
 			element.BaseElement.Name = strings.TrimSpace(content)
 			element.Declaration.Name = element.BaseElement.Name
 		case types.ElementTypeFunctionReturnType:
-<<<<<<< HEAD
 			element.Declaration.ReturnType = getFilteredTypes(content)
-=======
-			element.Declaration.ReturnType = parseLocalVariableType(&cap.Node, rc.SourceFile.Content)
->>>>>>> 1bb579d5
 		case types.ElementTypeFunctionParameters:
 			element.Declaration.Parameters = getFilteredParameters(content)
 		}
@@ -75,7 +73,6 @@
 }
 
 func (c *CppResolver) resolveMethod(ctx context.Context, element *Method, rc *ResolveContext) ([]Element, error) {
-<<<<<<< HEAD
 	rootCap := rc.Match.Captures[0]
 	updateRootElement(element, &rootCap, rc.CaptureNames[rootCap.Index], rc.SourceFile.Content)
 	for _, cap := range rc.Match.Captures {
@@ -106,19 +103,14 @@
 	element.BaseElement.Scope = getScopeFromModifiers(modifier, ownerKind)
 
 	return []Element{element}, nil
-=======
-	//TODO implement me
-	panic("implement me")
->>>>>>> 1bb579d5
 }
 
 func (c *CppResolver) resolveClass(ctx context.Context, element *Class, rc *ResolveContext) ([]Element, error) {
 	//TODO implement me
-	panic("implement me")
+	return nil,fmt.Errorf("not support class")
 }
 
 func (c *CppResolver) resolveVariable(ctx context.Context, element *Variable, rc *ResolveContext) ([]Element, error) {
-<<<<<<< HEAD
 	// 字段和变量统一处理
 	var refs = []*Reference{}
 	rootCap := rc.Match.Captures[0]
@@ -162,10 +154,6 @@
 		elems = append(elems, ref)
 	}
 	return elems, nil
-=======
-	//TODO implement me
-	panic("implement me")
->>>>>>> 1bb579d5
 }
 
 func (c *CppResolver) resolveInterface(ctx context.Context, element *Interface, rc *ResolveContext) ([]Element, error) {
@@ -174,7 +162,6 @@
 }
 
 func (c *CppResolver) resolveCall(ctx context.Context, element *Call, rc *ResolveContext) ([]Element, error) {
-<<<<<<< HEAD
 	rootCap := rc.Match.Captures[0]
 	updateRootElement(element, &rootCap, rc.CaptureNames[rootCap.Index], rc.SourceFile.Content)
 	for _, cap := range rc.Match.Captures {
@@ -231,8 +218,3 @@
 	return types.EmptyString
 }
 
-=======
-	//TODO implement me
-	panic("implement me")
-}
->>>>>>> 1bb579d5
