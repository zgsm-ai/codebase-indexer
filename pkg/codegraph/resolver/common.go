package resolver

import (
	"codebase-indexer/pkg/codegraph/types"
	"fmt"
	"strings"

	sitter "github.com/tree-sitter/go-tree-sitter"
)

// findIdentifierNode 递归遍历语法树节点，查找类型为"identifier"的节点
func findIdentifierNode(node *sitter.Node) *sitter.Node {
	if node == nil {
		return nil
	}
	// 检查当前节点是否为identifier类型
	if node.Kind() == types.Identifier {
		return node
	}

	// 遍历所有子节点
	for i := uint(0); i < node.ChildCount(); i++ {
		child := node.Child(i)
		if child == nil {
			continue
		}

		// 递归查找子节点中的identifier
		result := findIdentifierNode(child)
		if result != nil {
			return result // 找到则立即返回
		}
	}

	// 未找到identifier节点
	return nil
}

func updateRootElement(
	rootElement Element,
	capture *sitter.QueryCapture,
	captureName string,
	content []byte) {
	node := capture.Node
	// 设置range
	if capture.Index == rootElement.GetRootIndex() { // root capture: @package @function @class etc
		// rootNode
		rootElement.SetRange([]int32{
			int32(node.StartPosition().Row),
			int32(node.StartPosition().Column),
			int32(node.EndPosition().Row),
			int32(node.EndPosition().Column),
		})
	}

	// 设置name TODO 这里这里去掉，在 resolve中处理名字
	if rootElement.GetName() == types.EmptyString && IsElementNameCapture(rootElement.GetType(), captureName) {
		// 取root节点的name，比如definition.function.name
		// 获取名称 ,go import 带双引号
		name := strings.ReplaceAll(node.Utf8Text(content), types.DoubleQuote, types.EmptyString)
		if name == types.EmptyString {
			// TODO 日志
			fmt.Printf("tree_sitter base_processor name_node %s %v name not found", captureName, rootElement.GetRange())
		}
		rootElement.SetName(name)
	}
}
<<<<<<< HEAD

// 清理参数字符串，支持cpp和java
// (int const a,const int b,[[maybe_unused]] const std::string& name)
// -> (int a, int b, std::string name)
func CleanParam(param string) string {

	// 0. 清理注释
	reComment := regexp.MustCompile(`/\*.*?\*/`)
	param = reComment.ReplaceAllString(param, "")

	// 1. 去除属性标记 [[...]]
	reAttr := regexp.MustCompile(`\[\[.*?\]\]`)
	param = reAttr.ReplaceAllString(param, "")

	// 2. 去除关键字修饰符
	reKeywords := regexp.MustCompile(`\b(const|volatile|mutable|__?restrict)\b`)
	param = reKeywords.ReplaceAllString(param, "")

	// 3. 去除指针和引用符号
	rePtrRef := regexp.MustCompile(`[*&]+`)
	param = rePtrRef.ReplaceAllString(param, "")

	// 4. 清理多余空白
	param = strings.TrimSpace(param)
	reSpaces := regexp.MustCompile(`\s+`)
	param = reSpaces.ReplaceAllString(param, " ")

	// 5. 清理 @注解
	reAt := regexp.MustCompile(`@\w+\s+`)
	param = reAt.ReplaceAllString(param, "")

	// 6. super/extends
	reSuper := regexp.MustCompile(`super|extends`)
	param = reSuper.ReplaceAllString(param, "")

	// 7. 清理问号
	reQuestion := regexp.MustCompile(`\?`)
	param = reQuestion.ReplaceAllString(param, "")

	// 去除这种情况 struct TempPoint {
	// int tx, ty;
	// } temp_pt = {10, 20};
	// 直接提取结构体名字
	reStruct := regexp.MustCompile(`struct\s+(\w+)\s*\{`)
	matches := reStruct.FindAllStringSubmatch(param, -1)

	if len(matches) > 0 {
		param = matches[0][1]
	}
	return param
=======

func updateElementRange(element Element, capture *sitter.QueryCapture) {
	element.SetRange([]int32{
		int32(capture.Node.StartPosition().Row),
		int32(capture.Node.StartPosition().Column),
		int32(capture.Node.EndPosition().Row),
		int32(capture.Node.EndPosition().Column),
	})
>>>>>>> 1bb579d5
}<|MERGE_RESOLUTION|>--- conflicted
+++ resolved
@@ -3,6 +3,7 @@
 import (
 	"codebase-indexer/pkg/codegraph/types"
 	"fmt"
+	"regexp"
 	"strings"
 
 	sitter "github.com/tree-sitter/go-tree-sitter"
@@ -65,7 +66,6 @@
 		rootElement.SetName(name)
 	}
 }
-<<<<<<< HEAD
 
 // 清理参数字符串，支持cpp和java
 // (int const a,const int b,[[maybe_unused]] const std::string& name)
@@ -116,7 +116,8 @@
 		param = matches[0][1]
 	}
 	return param
-=======
+}
+
 
 func updateElementRange(element Element, capture *sitter.QueryCapture) {
 	element.SetRange([]int32{
@@ -125,5 +126,4 @@
 		int32(capture.Node.EndPosition().Row),
 		int32(capture.Node.EndPosition().Column),
 	})
->>>>>>> 1bb579d5
 }