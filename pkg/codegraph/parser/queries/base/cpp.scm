--- conflicted
+++ resolved
@@ -1,226 +1,215 @@
-(preproc_include
-  path: (system_lib_string)* @import.name
-  path: (string_literal)* @import.name
-  ) @import
-
-(using_declaration
-  (identifier) @import.name
-  ) @import
-
-(namespace_definition
-  name: (namespace_identifier) @namespace.name
-  ) @namespace
-
-;; Class declarations
-(class_specifier
-  name: (type_identifier) @definition.class.name) @definition.class
-
-;; Struct declarations
-(struct_specifier
-  name: (type_identifier) @definition.struct.name) @definition.struct
-
-;; ------------------------------变量声明----------------------------------
-;; Variable declarations (keep as declaration)
-;; int x = 42;
-(declaration
-  type: (_) @variable.type
-  declarator: [
-    ;; 有默认值：init_declarator 结构
-    (init_declarator
-      declarator: (identifier) @variable.name
-      value: (_)? @variable.value)
-
-    ;; 没有默认值：裸 declarator（identifier）
-    (identifier) @variable.name
-  ]
-) @variable
-
-;; 指针类型
-(declaration
-  type: (_) @variable.type
-  declarator: [
-    ;; 有默认值
-    (init_declarator
-      declarator: (pointer_declarator
-                    declarator: (identifier) @variable.name)
-      value: (_)? @variable.value)
-
-    ;; 没有默认值
-    (pointer_declarator
-      declarator: (identifier) @variable.name)
-  ]
-) @variable
-;; 引用类型
-(declaration
-  type: (_)@variable.type
-  declarator: (init_declarator
-    declarator: (reference_declarator
-      (identifier) @variable.name)
-    value: (_) @variable.value)
-) @variable
-
-;; char buf[4] = "abc";
-(declaration
-  type: (_) @variable.type
-  declarator: [
-    ; 情形 A：有初始化
-    (init_declarator
-      declarator: (array_declarator
-        declarator: (identifier) @variable.name)
-      value: (_)? @variable.value)
-
-    ; 情形 B：没有初始化
-    (array_declarator
-      declarator: (identifier) @variable.name)
-  ]) @variable
-
-
-;; ------------------------字段声明--------------------------------
-(field_declaration
-  type: (_) @definition.field.type
-  declarator: [
-    (field_identifier) @definition.field.name
-    (reference_declarator (field_identifier) @definition.field.name)
-    (pointer_declarator (field_identifier) @definition.field.name)
-    (array_declarator declarator: (field_identifier) @definition.field.name)
-  ]
-  default_value: (_) @definition.field.value ?
-) @definition.field
-
-
-        
-
-
-;; Union declarations
-(union_specifier
-  name: (type_identifier) @definition.union.name) @definition.union
-
-;; Enum declarations
-(enum_specifier
-  name: (type_identifier) @definition.enum.name) @definition.enum
-
-;; Type alias declarations (these are definitions)
-(alias_declaration
-  name: (type_identifier) @definition.type_alias.name) @definition.type_alias
-
-;; Typedef declarations
-(type_definition
-  declarator: (type_identifier) @definition.typedef.name) @definition.typedef
-
-;; -----------------------------函数的声明，暂不考虑----------------------------------
-(declaration
-  type: (_) @declaration.function.return_type
-  declarator: (function_declarator
-                declarator: (identifier) @declaration.function.name
-                parameters: (parameter_list) @declaration.function.parameters
-                )
-  ) @declaration.function
-;; 返回值带指针
-(declaration
-  type: (_) @declaration.function.return_type
-  declarator: (pointer_declarator
-                declarator: (
-                  function_declarator
-                    declarator: (identifier) @declaration.function.name
-                    parameters: (parameter_list) @declaration.function.parameters
-                )
-              )@declaration.function.reference
-) @declaration.function
-;; 返回值带引用
-(declaration
-  type: (_) @declaration.function.return_type           
-  declarator: (reference_declarator                
-                (function_declarator
-                  declarator: (identifier) @declaration.function.name
-                  parameters: (parameter_list) @declaration.function.parameters
-                )
-              )@declaration.function.reference
-) @declaration.function
-
-
-
-<<<<<<< HEAD
-
-=======
-;;-----------------------函数/方法定义----------------------------
-;; 返回值不带指针和引用的基础函数定义
->>>>>>> e1c1184e
-(function_definition
-  declarator: (function_declarator
-<<<<<<< HEAD
-                declarator: (identifier) @definition.function.name
-                parameters: (parameter_list) @definition.function.parameters
-                )) @definition.function
-
-;; TODO 对象.方法
-=======
-    declarator: (identifier) @definition.function.name
-    parameters: (parameter_list) @definition.function.parameters
-  )
-) @definition.function
-
-;; 返回值带指针的函数定义
-(function_definition
-  type: (_) @definition.function.return_type
-  declarator: (pointer_declarator
-    (function_declarator
-      declarator: (identifier) @definition.function.name
-      parameters: (parameter_list) @definition.function.parameters
-    )
-  ) @definition.function.reference
-) @definition.function
-
-;; 返回值带引用的函数定义
-(function_definition
-  type: (_) @definition.function.return_type
-  declarator: (reference_declarator                    ;; 引用修饰
-    (function_declarator
-      declarator: (identifier) @definition.function.name
-      parameters: (parameter_list) @definition.function.parameters
-    )
-  ) @definition.function.reference
-) @definition.function
-
-;; 方法的定义
-(function_definition
-  type: (_) @definition.method.return_type
-  declarator: (function_declarator
-                declarator: (field_identifier) @definition.method.name
-                parameters: (parameter_list) @definition.method.parameters
-                (type_qualifier)? @definition.method.qualifiers
-              )
-) @definition.method
-
-
-;; -----------------------------方法/函数调用-----------------------------
-;; TODO 对象.方法 对象->方法
->>>>>>> e1c1184e
-(call_expression
-  function: (
-              field_expression
-              argument: (_) @call.method.owner
-              field: (field_identifier) @call.method.name
-              )
-  arguments: (argument_list) @call.method.arguments
-  ) @call.method
-
-;; add(a,b)
-(call_expression
-  function: (identifier) @call.function.name
-  arguments: (argument_list) @call.function.arguments
-  )@call.function
-
-; 匹配 std::max<int>(...) 或 ::ns::foo<T>(...)
-(call_expression
-  ; function 可能是 qualified_identifier
-  function: (qualified_identifier
-    scope: (_) @call.function.owner    ; <- 命名空间 / 类名
-    name: (_) @call.function.name)
-  arguments: (argument_list) @call.function.arguments
-) @call.function
-
-;; max<int>(1,2)
-(call_expression
-  function: (template_function name: (_) @call.function.name)
-  arguments: (argument_list) @call.function.arguments
+(preproc_include
+  path: (system_lib_string)* @import.name
+  path: (string_literal)* @import.name
+  ) @import
+
+(using_declaration
+  (identifier) @import.name
+  ) @import
+
+(namespace_definition
+  name: (namespace_identifier) @namespace.name
+  ) @namespace
+
+;; Class declarations
+(class_specifier
+  name: (type_identifier) @definition.class.name) @definition.class
+
+;; Struct declarations
+(struct_specifier
+  name: (type_identifier) @definition.struct.name) @definition.struct
+
+;; ------------------------------变量声明----------------------------------
+;; Variable declarations (keep as declaration)
+;; int x = 42;
+(declaration
+  type: (_) @variable.type
+  declarator: [
+    ;; 有默认值：init_declarator 结构
+    (init_declarator
+      declarator: (identifier) @variable.name
+      value: (_)? @variable.value)
+
+    ;; 没有默认值：裸 declarator（identifier）
+    (identifier) @variable.name
+  ]
+) @variable
+
+;; 指针类型
+(declaration
+  type: (_) @variable.type
+  declarator: [
+    ;; 有默认值
+    (init_declarator
+      declarator: (pointer_declarator
+                    declarator: (identifier) @variable.name)
+      value: (_)? @variable.value)
+
+    ;; 没有默认值
+    (pointer_declarator
+      declarator: (identifier) @variable.name)
+  ]
+) @variable
+;; 引用类型
+(declaration
+  type: (_)@variable.type
+  declarator: (init_declarator
+    declarator: (reference_declarator
+      (identifier) @variable.name)
+    value: (_) @variable.value)
+) @variable
+
+;; char buf[4] = "abc";
+(declaration
+  type: (_) @variable.type
+  declarator: [
+    ; 情形 A：有初始化
+    (init_declarator
+      declarator: (array_declarator
+        declarator: (identifier) @variable.name)
+      value: (_)? @variable.value)
+
+    ; 情形 B：没有初始化
+    (array_declarator
+      declarator: (identifier) @variable.name)
+  ]) @variable
+
+
+;; ------------------------字段声明--------------------------------
+(field_declaration
+  type: (_) @definition.field.type
+  declarator: [
+    (field_identifier) @definition.field.name
+    (reference_declarator (field_identifier) @definition.field.name)
+    (pointer_declarator (field_identifier) @definition.field.name)
+    (array_declarator declarator: (field_identifier) @definition.field.name)
+  ]
+  default_value: (_) @definition.field.value ?
+) @definition.field
+
+
+
+
+
+;; Union declarations
+(union_specifier
+  name: (type_identifier) @definition.union.name) @definition.union
+
+;; Enum declarations
+(enum_specifier
+  name: (type_identifier) @definition.enum.name) @definition.enum
+
+;; Type alias declarations (these are definitions)
+(alias_declaration
+  name: (type_identifier) @definition.type_alias.name) @definition.type_alias
+
+;; Typedef declarations
+(type_definition
+  declarator: (type_identifier) @definition.typedef.name) @definition.typedef
+
+;; -----------------------------函数的声明，暂不考虑----------------------------------
+(declaration
+  type: (_) @declaration.function.return_type
+  declarator: (function_declarator
+                declarator: (identifier) @declaration.function.name
+                parameters: (parameter_list) @declaration.function.parameters
+                )
+  ) @declaration.function
+;; 返回值带指针
+(declaration
+  type: (_) @declaration.function.return_type
+  declarator: (pointer_declarator
+                declarator: (
+                  function_declarator
+                    declarator: (identifier) @declaration.function.name
+                    parameters: (parameter_list) @declaration.function.parameters
+                )
+              )@declaration.function.reference
+) @declaration.function
+;; 返回值带引用
+(declaration
+  type: (_) @declaration.function.return_type           
+  declarator: (reference_declarator                
+                (function_declarator
+                  declarator: (identifier) @declaration.function.name
+                  parameters: (parameter_list) @declaration.function.parameters
+                )
+              )@declaration.function.reference
+) @declaration.function
+
+
+
+;;-----------------------函数/方法定义----------------------------
+;; 返回值不带指针和引用的基础函数定义
+(function_definition
+  type: (_) @definition.function.return_type
+  declarator: (function_declarator
+    declarator: (identifier) @definition.function.name
+    parameters: (parameter_list) @definition.function.parameters
+  )
+) @definition.function
+
+;; 返回值带指针的函数定义
+(function_definition
+  type: (_) @definition.function.return_type
+  declarator: (pointer_declarator
+    (function_declarator
+      declarator: (identifier) @definition.function.name
+      parameters: (parameter_list) @definition.function.parameters
+    )
+  ) @definition.function.reference
+) @definition.function
+
+;; 返回值带引用的函数定义
+(function_definition
+  type: (_) @definition.function.return_type
+  declarator: (reference_declarator                    ;; 引用修饰
+    (function_declarator
+      declarator: (identifier) @definition.function.name
+      parameters: (parameter_list) @definition.function.parameters
+    )
+  ) @definition.function.reference
+) @definition.function
+
+;; 方法的定义
+(function_definition
+  type: (_) @definition.method.return_type
+  declarator: (function_declarator
+                declarator: (field_identifier) @definition.method.name
+                parameters: (parameter_list) @definition.method.parameters
+                (type_qualifier)? @definition.method.qualifiers
+              )
+) @definition.method
+
+
+;; -----------------------------方法/函数调用-----------------------------
+;; TODO 对象.方法 对象->方法
+(call_expression
+  function: (
+              field_expression
+              argument: (_) @call.method.owner
+              field: (field_identifier) @call.method.name
+              )
+  arguments: (argument_list) @call.method.arguments
+  ) @call.method
+
+;; add(a,b)
+(call_expression
+  function: (identifier) @call.function.name
+  arguments: (argument_list) @call.function.arguments
+  )@call.function
+
+; 匹配 std::max<int>(...) 或 ::ns::foo<T>(...)
+(call_expression
+  ; function 可能是 qualified_identifier
+  function: (qualified_identifier
+    scope: (_) @call.function.owner    ; <- 命名空间 / 类名
+    name: (_) @call.function.name)
+  arguments: (argument_list) @call.function.arguments
+) @call.function
+
+;; max<int>(1,2)
+(call_expression
+  function: (template_function name: (_) @call.function.name)
+  arguments: (argument_list) @call.function.arguments
 ) @call.function